# Copyright 2013 Christoph Reiter
#           2015 Nick Boultbee
#           2017 Fredrik Strupe
#
# This program is free software; you can redistribute it and/or modify
# it under the terms of the GNU General Public License as published by
# the Free Software Foundation; either version 2 of the License, or
# (at your option) any later version.

from gi.repository import Gtk

from quodlibet import config
from quodlibet import util
from quodlibet import qltk
from quodlibet import _
from quodlibet.qltk.views import BaseView
from quodlibet.qltk.tagscombobox import TagsComboBoxEntry
from quodlibet.qltk.x import SymbolicIconImage, MenuItem, Button
from quodlibet.qltk import Icons
from quodlibet.qltk.menubutton import MenuButton
from quodlibet.qltk.ccb import ConfigCheckButton
from quodlibet.util import connect_obj, escape
from quodlibet.const import COLUMN_MODE_SMALL, COLUMN_MODE_WIDE, \
    COLUMN_MODE_COLUMNAR
from .util import get_headers, save_headers


class ColumnModes(Gtk.VBox):
    def __init__(self, browser):
        super(ColumnModes, self).__init__(spacing=6)
        self.browser = browser
        self.buttons = []

        group = None
        for mode in [COLUMN_MODE_SMALL, COLUMN_MODE_WIDE,
                     COLUMN_MODE_COLUMNAR]:
            group = Gtk.RadioButton(group=group, label=_(mode))
            if mode == config.gettext("browsers", "pane_mode"):
                group.set_active(True)
            self.pack_start(group, False, True, 0)
            self.buttons.append(group)

        # Connect to signal after the correct radio button has been
        # selected
        for button in self.buttons:
            button.connect('toggled', self.toggled)

    def toggled(self, button):
        selected_mode = COLUMN_MODE_SMALL
        if self.buttons[1].get_active():
            selected_mode = COLUMN_MODE_WIDE
        if self.buttons[2].get_active():
<<<<<<< HEAD
            selected_mode = COLUMN_MODE_COLUMNAR
        config.settext("browsers", "pane_mode", selected_mode)
=======
            selected_mode = ColumnMode.COLUMNAR
        config.set("browsers", "pane_mode", int(selected_mode))
>>>>>>> 3baaa6e2
        self.browser.set_all_column_mode(selected_mode)


class PatternEditor(Gtk.VBox):
    PRESETS = [
        ["genre", "~people", "album"],
        ["~people", "album"],
    ]
    COMPLETION = ["genre", "grouping", "~people", "artist", "album", "~year",
                  "~rating"]

    _COMPLEX_PATTERN_EXAMPLE = "<~year|[b]<~year>[/b]|[i]unknown year[/i]>"

    def __init__(self):
        super(PatternEditor, self).__init__(spacing=6)

        self.__headers = headers = {}
        buttons = []

        group = None
        for tags in self.PRESETS:
            tied = "~" + "~".join(tags)
            group = Gtk.RadioButton(group=group, label="_" + util.tag(tied),
                                    use_underline=True)
            headers[group] = tags
            buttons.append(group)

        group = Gtk.RadioButton(group=group, label=_("_Custom"),
                                use_underline=True)
        self.__custom = group
        headers[group] = []
        buttons.append(group)

        button_box = Gtk.HBox(spacing=6)
        self.__model = model = Gtk.ListStore(str)

        radio_box = Gtk.VBox(spacing=6)
        for button in buttons:
            radio_box.pack_start(button, False, True, 0)
            button.connect('toggled', self.__toggled, button_box, model)

        self.pack_start(radio_box, False, True, 0)

        tooltip = _("Tag pattern with optional markup "
                    "e.g. <tt>composer</tt> or\n<tt>%s</tt>"
                    % escape(self._COMPLEX_PATTERN_EXAMPLE))
        cb = TagsComboBoxEntry(self.COMPLETION, tooltip_markup=tooltip)

        view = BaseView(model=model)
        view.set_reorderable(True)
        view.set_headers_visible(False)

        ctrl_box = Gtk.VBox(spacing=6)

        add = Button(_("_Add"), Icons.LIST_ADD)
        ctrl_box.pack_start(add, False, True, 0)
        add.connect('clicked', self.__add, model, cb)

        remove = Button(_("_Remove"), Icons.LIST_REMOVE)
        ctrl_box.pack_start(remove, False, True, 0)
        remove.connect('clicked', self.__remove, view)

        selection = view.get_selection()
        selection.connect('changed', self.__selection_changed, remove)
        selection.emit('changed')

        sw = Gtk.ScrolledWindow()
        sw.set_policy(Gtk.PolicyType.AUTOMATIC, Gtk.PolicyType.AUTOMATIC)
        sw.set_shadow_type(Gtk.ShadowType.IN)
        sw.add(view)

        edit_box = Gtk.VBox(spacing=6)
        edit_box.pack_start(cb, False, True, 0)
        edit_box.pack_start(sw, True, True, 0)

        button_box.pack_start(edit_box, True, True, 0)
        button_box.pack_start(ctrl_box, False, True, 0)
        self.pack_start(button_box, True, True, 0)

        render = Gtk.CellRendererText()
        render.set_property("editable", True)

        def edited_cb(render, path, text, model):
            model[path][0] = text
        render.connect("edited", edited_cb, model)

        column = Gtk.TreeViewColumn(None, render, text=0)
        view.append_column(column)

    @property
    def headers(self):
        for button in self.__headers.keys():
            if button.get_active():
                if button == self.__custom:
                    model_headers = [row[0] for row in self.__model]
                    self.__headers[self.__custom] = model_headers
                return self.__headers[button]

    @headers.setter
    def headers(self, new_headers):
        for button, headers in self.__headers.items():
            if headers == new_headers:
                button.set_active(True)
                button.emit("toggled")
                break
        else:
            self.__headers[self.__custom] = new_headers
            self.__custom.set_active(True)

    def __selection_changed(self, selection, remove):
        remove.set_sensitive(bool(selection.get_selected()[1]))

    def __add(self, button, model, cb):
        if cb.tag:
            model.append(row=[cb.tag])

    def __remove(self, button, view):
        view.remove_selection()

    def __toggled(self, button, edit_widget, model):
        tags = self.__headers[button]

        if tags:
            model.clear()
            for h in tags:
                model.append(row=[h])

        edit_widget.set_sensitive(
            button.get_active() and button is self.__custom)


class PreferencesButton(Gtk.HBox):
    def __init__(self, browser):
        super(PreferencesButton, self).__init__()

        self._menu = menu = Gtk.Menu()

        pref_item = MenuItem(_("_Preferences"), Icons.PREFERENCES_SYSTEM)

        def preferences_cb(menu_item):
            window = Preferences(browser)
            window.show()
        pref_item.connect("activate", preferences_cb)
        menu.append(pref_item)

        menu.show_all()

        button = MenuButton(
                SymbolicIconImage(Icons.EMBLEM_SYSTEM, Gtk.IconSize.MENU),
                arrow=True)
        button.set_menu(menu)
        button.show()
        self.pack_start(button, True, True, 0)


class Preferences(qltk.UniqueWindow):
    def __init__(self, browser):
        if self.is_not_unique():
            return
        super(Preferences, self).__init__()

        self.set_transient_for(qltk.get_top_parent(browser))
        self.set_default_size(350, 300)
        self.set_border_width(12)

        self.set_title(_("Paned Browser Preferences"))

        vbox = Gtk.VBox(spacing=12)

        column_modes = ColumnModes(browser)
        column_mode_frame = qltk.Frame(_("Column layout"), child=column_modes)

        editor = PatternEditor()
        editor.headers = get_headers()
        editor_frame = qltk.Frame(_("Column content"), child=editor)

        equal_width = ConfigCheckButton(_("Equal pane width"),
                                        "browsers",
                                        "equal_pane_width",
                                        populate=True)

        apply_ = Button(_("_Apply"))
        connect_obj(apply_, "clicked", self.__apply, editor,
                    browser, False, equal_width)

        cancel = Button(_("_Cancel"))
        cancel.connect("clicked", lambda x: self.destroy())

        box = Gtk.HButtonBox()
        box.set_spacing(6)
        box.set_layout(Gtk.ButtonBoxStyle.EDGE)
        box.pack_start(equal_width, True, True, 0)
        box.pack_start(apply_, False, False, 0)
        self.use_header_bar()
        if not self.has_close_button():
            box.pack_start(cancel, True, True, 0)

        vbox.pack_start(column_mode_frame, False, False, 0)
        vbox.pack_start(editor_frame, True, True, 0)
        vbox.pack_start(box, False, True, 0)

        self.add(vbox)

        cancel.grab_focus()
        self.get_child().show_all()

    def __apply(self, editor, browser, close, equal_width):
        if editor.headers != get_headers():
            save_headers(editor.headers)
            browser.set_all_panes()

        if equal_width.get_active():
            browser.make_pane_widths_equal()

        if close:
            self.destroy()<|MERGE_RESOLUTION|>--- conflicted
+++ resolved
@@ -20,22 +20,33 @@
 from quodlibet.qltk.menubutton import MenuButton
 from quodlibet.qltk.ccb import ConfigCheckButton
 from quodlibet.util import connect_obj, escape
-from quodlibet.const import COLUMN_MODE_SMALL, COLUMN_MODE_WIDE, \
-    COLUMN_MODE_COLUMNAR
 from .util import get_headers, save_headers
 
 
-class ColumnModes(Gtk.VBox):
+@util.enum
+class ColumnMode(int):
+    SMALL = 0
+    WIDE = 1
+    COLUMNAR = 2
+
+
+class ColumnModeSelection(Gtk.VBox):
     def __init__(self, browser):
-        super(ColumnModes, self).__init__(spacing=6)
+        super(ColumnModeSelection, self).__init__(spacing=6)
         self.browser = browser
         self.buttons = []
 
         group = None
-        for mode in [COLUMN_MODE_SMALL, COLUMN_MODE_WIDE,
-                     COLUMN_MODE_COLUMNAR]:
-            group = Gtk.RadioButton(group=group, label=_(mode))
-            if mode == config.gettext("browsers", "pane_mode"):
+        mode_label = {
+                ColumnMode.SMALL: _("Small"),
+                ColumnMode.WIDE: _("Wide"),
+                ColumnMode.COLUMNAR: _("Columnar"),
+        }
+        for mode in ColumnMode.values:
+            lbl = mode_label[ColumnMode.value_of(mode)]
+            group = Gtk.RadioButton(group=group, label=lbl)
+            if mode == config.getint("browsers", "pane_mode",
+                                     ColumnMode.SMALL):
                 group.set_active(True)
             self.pack_start(group, False, True, 0)
             self.buttons.append(group)
@@ -46,17 +57,12 @@
             button.connect('toggled', self.toggled)
 
     def toggled(self, button):
-        selected_mode = COLUMN_MODE_SMALL
+        selected_mode = ColumnMode.SMALL
         if self.buttons[1].get_active():
-            selected_mode = COLUMN_MODE_WIDE
+            selected_mode = ColumnMode.WIDE
         if self.buttons[2].get_active():
-<<<<<<< HEAD
-            selected_mode = COLUMN_MODE_COLUMNAR
-        config.settext("browsers", "pane_mode", selected_mode)
-=======
             selected_mode = ColumnMode.COLUMNAR
         config.set("browsers", "pane_mode", int(selected_mode))
->>>>>>> 3baaa6e2
         self.browser.set_all_column_mode(selected_mode)
 
 
@@ -226,7 +232,7 @@
 
         vbox = Gtk.VBox(spacing=12)
 
-        column_modes = ColumnModes(browser)
+        column_modes = ColumnModeSelection(browser)
         column_mode_frame = qltk.Frame(_("Column layout"), child=column_modes)
 
         editor = PatternEditor()
