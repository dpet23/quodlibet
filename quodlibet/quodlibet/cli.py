--- conflicted
+++ resolved
@@ -223,24 +223,14 @@
         elif command == "enqueue-files":
             queue(command, arg)
         elif command == "play-file":
-<<<<<<< HEAD
-            uri = URI(arg)
-            if uri.scheme == "quodlibet":
-                # TODO: allow handling of URIs without --play-file
-                queue("uri-received", arg)
-            else:
-                try:
-                    filename = uri.filename
-                except ValueError:
-                    filename = os.path.abspath(util.path.expanduser(arg))
-                queue("play-file", filename)
-=======
             try:
                 filename = uri_from_path(arg)
+                if uri.scheme == "quodlibet":
+                    # TODO: allow handling of URIs without --play-file
+                    queue("uri-received", arg)
             except ValueError:
                 filename = os.path.abspath(util.path.expanduser(arg))
             queue("play-file", filename)
->>>>>>> 9ede815c
         elif command == "print-playing":
             try:
                 queue("print-playing", args[0])
