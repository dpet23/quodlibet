--- conflicted
+++ resolved
@@ -69,15 +69,9 @@
         del self.__del_pos
 
     def __popup(self, entry, menu):
-<<<<<<< HEAD
-        undo =  Gtk.ImageMenuItem(Gtk.STOCK_UNDO, use_stock=True)
-        redo =  Gtk.ImageMenuItem(Gtk.STOCK_REDO, use_stock=True)
+        undo = Gtk.ImageMenuItem(Gtk.STOCK_UNDO, use_stock=True)
+        redo = Gtk.ImageMenuItem(Gtk.STOCK_REDO, use_stock=True)
         sep = Gtk.SeparatorMenuItem()
-=======
-        undo = gtk.ImageMenuItem(gtk.STOCK_UNDO)
-        redo = gtk.ImageMenuItem(gtk.STOCK_REDO)
-        sep = gtk.SeparatorMenuItem()
->>>>>>> 8532599b
 
         map(Gtk.Widget.show, (sep, redo, undo))
 
@@ -160,15 +154,10 @@
     a separate clear button as a fallback.
     """
 
-<<<<<<< HEAD
-    __gsignals__ = {'clear': (
-        GObject.SignalFlags.RUN_LAST|GObject.SignalFlags.ACTION, None, ())}
-=======
     __gsignals__ = {
-        'clear': (gobject.SIGNAL_RUN_LAST | gobject.SIGNAL_ACTION,
-                  gobject.TYPE_NONE, ())
+        'clear': (GObject.SignalFlags.RUN_LAST | GObject.SignalFlags.ACTION,
+                  None, ())
     }
->>>>>>> 8532599b
 
     def enable_clear_button(self):
         """Enables the clear icon in the entry"""
@@ -213,14 +202,9 @@
         elif value is False:
             color = self.INVALID
         elif value and isinstance(value, str):
-<<<<<<< HEAD
             color = Gdk.color_parse(value)
-        else: color = None
-=======
-            color = gtk.gdk.color_parse(value)
         else:
             color = None
->>>>>>> 8532599b
 
         if color and self.get_property('sensitive'):
             self.modify_text(Gtk.StateType.NORMAL, color)
