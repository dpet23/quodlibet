# Copyright 2012-2013 Nick Boultbee
#
# This program is free software; you can redistribute it and/or modify
# it under the terms of the GNU General Public License version 2 as
# published by the Free Software Foundation

<<<<<<< HEAD
from gi.repository import Gtk, Pango
=======
import gtk
import pango
>>>>>>> a0408e8e

from quodlibet import qltk, util
from quodlibet.util.dprint import print_d
from quodlibet.qltk.entry import UndoEntry, ValidatingEntry
from quodlibet.qltk.views import RCMHintedTreeView, HintedTreeView
from quodlibet.util.json_data import JSONObjectDict
from quodlibet.qltk.getstring import GetStringDialog


class JSONBasedEditor(qltk.UniqueWindow):
    """
    Flexible editor for objects extending `JSONObject`
    (held in a `JSONObjectDict`)
    TODO: validation, especially for name.
    """

    _WIDTH = 600
    _HEIGHT = 400

    def __init__(self, Prototype, values, filename, title):
        self.Prototype = Prototype
        self.current = None
        self.filename = filename
        self.input_entries = {}
        super(JSONBasedEditor, self).__init__()
        self.set_border_width(12)
        self.set_title(title)
        self.set_default_size(self._WIDTH, self._HEIGHT)

        self.add(gtk.HBox(spacing=6))
        self.child.set_homogeneous(True)
        self.accels = gtk.AccelGroup()

        # Set up the model for this widget
        self.model = gtk.ListStore(object)
        self._fill_values(values)

        # The browser for existing data
        self.view = view = RCMHintedTreeView(self.model)
        view.set_headers_visible(False)
        view.set_reorderable(True)
        view.set_rules_hint(True)
        render = gtk.CellRendererText()
        render.set_padding(3, 6)
        render.props.ellipsize = pango.ELLIPSIZE_END
        column = gtk.TreeViewColumn("", render)
        column.set_cell_data_func(render, self.__cdf)
        view.append_column(column)
        sw = gtk.ScrolledWindow()
        sw.set_shadow_type(gtk.SHADOW_IN)
        sw.set_policy(gtk.POLICY_NEVER, gtk.POLICY_AUTOMATIC)
        sw.add(view)
        self.child.pack_start(sw)

        vbox = gtk.VBox(spacing=6)
        # Input for new ones.
        frame = self.__build_input_frame()
        vbox.pack_start(frame, expand=False)

        # Add context menu
        menu = gtk.Menu()
        rem = gtk.ImageMenuItem(gtk.STOCK_REMOVE)
        keyval, mod = gtk.accelerator_parse("Delete")
        rem.add_accelerator(
            'activate', self.accels, keyval, mod, gtk.ACCEL_VISIBLE)
        rem.connect_object('activate', self.__remove, view)
        menu.append(rem)
        menu.show_all()
        view.connect('popup-menu', self.__popup, menu)
        view.connect('key-press-event', self.__view_key_press)
        self.connect_object('destroy', gtk.Menu.destroy, menu)

        # New and Close buttons
        bbox = gtk.HButtonBox()
        self.remove_but = gtk.Button(stock=gtk.STOCK_REMOVE)
        self.remove_but.set_sensitive(False)
        self.new_but = gtk.Button(stock=gtk.STOCK_NEW)
        self.new_but.connect('clicked', self._new_item)
        bbox.pack_start(self.new_but)
        close = gtk.Button(stock=gtk.STOCK_CLOSE)
        close.connect_object('clicked', qltk.Window.destroy, self)
        bbox.pack_start(close)
        align = gtk.Alignment(yalign=1.0, xscale=1.0)
        align.add(bbox)
        vbox.pack_end(align, expand=True)

        self.child.pack_start(vbox, expand=True)
        # Initialise
        self.selection = view.get_selection()
        model, iter = self.selection.get_selected()

        self.selection.connect('changed', self.__select)
        self.connect('destroy', self.__finish)
        self.show_all()

    def _find(self, name):
        for row in self.model:
            if row[0].name == name:
                return row[0]

    def _new_item(self, button):
        current_name = name = "New %s" % self.Prototype.__name__
        n = 2
        while True:
            if self._find(current_name):
                current_name = "%s (%d)" % (name, n)
                n += 1
                continue
            break
        self.model.append(row=(self.Prototype(name=current_name),))

    def _new_widget(self, key, val):
        """
        Creates a gtk.Entry subclass
        appropriate for a field named `key` with value `val`
        """
        callback = signal = None
        if isinstance(val, bool):
            entry = gtk.CheckButton()
            callback = self.__toggled_widget
            signal = "toggled"
        elif isinstance(val, int):
            adj = gtk.Adjustment(0, 0, 10000, 1, 10, 0)
            entry = gtk.SpinButton(adj)
            entry.set_numeric(True)
            callback = self.__changed_numeric_widget
        elif key.find("pattern") >= 0:
            print_d("Found Pattern type: %s" % key)
            entry = ValidatingEntry()
        else:
            entry = UndoEntry()
        entry.connect(signal or "changed",
                      callback or self.__changed_widget, key)
        return entry

    def __refresh_view(self):
        model, iter = self.selection.get_selected()
        self.model.emit("row-changed", model[iter].path, iter)

    def __changed_widget(self, entry, key):
        if self.current:
            setattr(self.current, key, str(entry.get_text()))
            self.__refresh_view()

    def __changed_numeric_widget(self, entry, key):
        if self.current:
            setattr(self.current, key, int(entry.get_text() or 0))
            self.__refresh_view()

    def __toggled_widget(self, entry, key):
        if self.current:
            setattr(self.current, key, bool(entry.get_active()))
            self.__refresh_view()

    def _populate_fields(self, obj):
        """Populates the input fields based on the `JSONData` object `obj`"""
        for fn,val in obj.data:
            widget = self.input_entries[fn]
            widget.set_sensitive(True)
            # TODO: link this logic better with the creational stuff
            if isinstance(val, bool):
                widget.set_active(val)
            elif isinstance(val, int):
                widget.set_value(int(val))
            elif isinstance(val, basestring):
                widget.set_text(val)

    def __build_input_frame(self):
        t = gtk.Table(2, 3)
        t.set_row_spacings(6)
        t.set_col_spacing(0, 3)
        t.set_col_spacing(1, 12)

        empty = self.Prototype("empty")
        i = 0
        for i, (key, val) in enumerate(empty.data):
            field_name = key and key.replace("_", " ").title() or "(unknown)"
            l = gtk.Label(field_name + ":")
            entry = self._new_widget(key, val)
            entry.set_sensitive(False)
            # Store these away in a map for later access
            self.input_entries[key] = entry
            l.set_mnemonic_widget(entry)
            l.set_use_underline(True)
            l.set_alignment(0.0, 0.5)
            t.attach(l, 0, 1, i, i + 1, xoptions=gtk.FILL)
            t.attach(entry, 1, 2, i, i + 1)
        frame = qltk.Frame(label=self.Prototype.__name__, child=t)
        self.input_entries["name"].grab_focus()
        return frame

    def _fill_values(self, data):
        if not data: return
        for (name, obj) in data.items():
            self.model.prepend(row=[obj])

    def _update_current(self, new_selection=None):
        if new_selection:
            self.selection = new_selection
        model, iter = self.selection.get_selected()
        if iter:
            self.current = model[iter][0]

    def __select(self, selection):
        self._update_current(selection)
        self.remove_but.set_sensitive(bool(iter))
        if iter is not None:
            self._populate_fields(self.current)

    def __remove(self, view):
        view.remove_selection()

    def __popup(self, view, menu):
        return view.popup_menu(menu, 0, gtk.get_current_event_time())

    def __view_key_press(self, view, event):
        if event.keyval == gtk.accelerator_parse("Delete")[0]:
            self.__remove(view)

    def __cdf(self, column, cell, model, iter):
        row = model[iter]
        obj = row[0]
        obj_name = util.escape(obj.name)
        obj_description = util.escape(str(obj))
        markup = '<b>%s</b>\n%s' % (obj_name, obj_description)
        cell.markup = markup
        cell.set_property('markup', markup)

    def __finish(self, widget):
        # TODO: Warn about impending deletion of nameless items, or something
        all = JSONObjectDict.from_list(
                [row[0] for row in self.model if row[0].name])
        all.save(filename=self.filename)


class MultiStringEditor(qltk.UniqueWindow):
    """Dialog to edit a list of strings"""
    _WIDTH = 400
    _HEIGHT = 300

    def __init__(self, title, values=None):
        super(MultiStringEditor, self).__init__()
        self.data = values or []
        self.set_border_width(12)
        self.set_title(title)
        self.set_default_size(self._WIDTH, self._HEIGHT)

        vbox = gtk.VBox(spacing=12)
        hbox = gtk.HBox(spacing=12)

        # Set up the model for this widget
        self.model = gtk.ListStore(str)
        self.__fill_values()

        # Main view
        view = self.view = HintedTreeView(self.model)
        view.set_fixed_height_mode(True)
        view.set_headers_visible(False)

        sw = gtk.ScrolledWindow()
        sw.set_policy(gtk.POLICY_NEVER, gtk.POLICY_AUTOMATIC)
        sw.set_shadow_type(gtk.SHADOW_IN)
        sw.add(view)
        sw.set_size_request(-1, max(sw.size_request()[1], 100))
        hbox.pack_start(sw)

        self.__setup_column(view)

        # Context menu
        menu = gtk.Menu()
        remove_item = gtk.ImageMenuItem(gtk.STOCK_REMOVE)
        menu.append(remove_item)
        menu.show_all()
        view.connect('popup-menu', self.__popup, menu)
        remove_item.connect_object('activate', self.__remove, view)

        # Add and Remove buttons
        vbbox = gtk.VButtonBox()
        vbbox.set_layout(gtk.BUTTONBOX_START)
        vbbox.set_spacing(6)
        add = gtk.Button(stock=gtk.STOCK_ADD)
        add.connect("clicked", self.__add)
        vbbox.pack_start(add, expand=False)
        remove = gtk.Button(stock=gtk.STOCK_REMOVE)
        remove.connect("clicked", self.__remove)
        vbbox.pack_start(remove, expand=False)
        hbox.pack_start(vbbox, expand=False)
        vbox.pack_start(hbox)

        # Close buttons
        bbox = gtk.HButtonBox()
        self.remove_but = gtk.Button(stock=gtk.STOCK_REMOVE)
        self.remove_but.set_sensitive(False)
        close = gtk.Button(stock=gtk.STOCK_CLOSE)
        close.connect_object('clicked', qltk.Window.destroy, self)
        bbox.set_layout(gtk.BUTTONBOX_END)
        bbox.pack_start(close)
        vbox.pack_start(bbox, expand=False)

        # Finish up
        self.add(vbox)
        self.show_all()

    def __setup_column(self, view):
        def cdf(column, cell, model, iter):
            row = model[iter]
            if row:
                cell.set_property('text', row[0])

        render = gtk.CellRendererText()
        render.set_property('ellipsize', pango.ELLIPSIZE_END)
        column = gtk.TreeViewColumn(None, render)
        column.set_cell_data_func(render, cdf)
        column.set_sizing(gtk.TREE_VIEW_COLUMN_FIXED)
        view.append_column(column)

    def __fill_values(self):
        for s in self.data:
            self.model.append(row=[s])

    def get_strings(self):
        strings = [row[0] for row in self.model if row]
        return strings

    def __remove(self, *args):
        self.view.remove_selection()

    def __add(self, *args):
        dialog = GetStringDialog(self, _("Enter new value"), "",
                                 okbutton=gtk.STOCK_ADD)
        new = dialog.run()
        if new:
            self.model.append(row=[new])

    def __popup(self, view, menu):
        return view.popup_menu(menu, 0, gtk.get_current_event_time()).show()<|MERGE_RESOLUTION|>--- conflicted
+++ resolved
@@ -4,12 +4,8 @@
 # it under the terms of the GNU General Public License version 2 as
 # published by the Free Software Foundation
 
-<<<<<<< HEAD
-from gi.repository import Gtk, Pango
-=======
-import gtk
-import pango
->>>>>>> a0408e8e
+from gi.repository import Gtk
+from gi.repository import Pango
 
 from quodlibet import qltk, util
 from quodlibet.util.dprint import print_d
@@ -39,12 +35,12 @@
         self.set_title(title)
         self.set_default_size(self._WIDTH, self._HEIGHT)
 
-        self.add(gtk.HBox(spacing=6))
-        self.child.set_homogeneous(True)
-        self.accels = gtk.AccelGroup()
+        self.add(Gtk.HBox(spacing=6))
+        self.get_child().set_homogeneous(True)
+        self.accels = Gtk.AccelGroup()
 
         # Set up the model for this widget
-        self.model = gtk.ListStore(object)
+        self.model = Gtk.ListStore(object)
         self._fill_values(values)
 
         # The browser for existing data
@@ -52,51 +48,51 @@
         view.set_headers_visible(False)
         view.set_reorderable(True)
         view.set_rules_hint(True)
-        render = gtk.CellRendererText()
+        render = Gtk.CellRendererText()
         render.set_padding(3, 6)
-        render.props.ellipsize = pango.ELLIPSIZE_END
-        column = gtk.TreeViewColumn("", render)
+        render.props.ellipsize = Pango.EllipsizeMode.END
+        column = Gtk.TreeViewColumn("", render)
         column.set_cell_data_func(render, self.__cdf)
         view.append_column(column)
-        sw = gtk.ScrolledWindow()
-        sw.set_shadow_type(gtk.SHADOW_IN)
-        sw.set_policy(gtk.POLICY_NEVER, gtk.POLICY_AUTOMATIC)
+        sw = Gtk.ScrolledWindow()
+        sw.set_shadow_type(Gtk.ShadowType.IN)
+        sw.set_policy(Gtk.PolicyType.NEVER, Gtk.PolicyType.AUTOMATIC)
         sw.add(view)
-        self.child.pack_start(sw)
-
-        vbox = gtk.VBox(spacing=6)
+        self.get_child().pack_start(sw, True, True, 0)
+
+        vbox = Gtk.VBox(spacing=6)
         # Input for new ones.
         frame = self.__build_input_frame()
-        vbox.pack_start(frame, expand=False)
+        vbox.pack_start(frame, False, True, 0)
 
         # Add context menu
-        menu = gtk.Menu()
-        rem = gtk.ImageMenuItem(gtk.STOCK_REMOVE)
-        keyval, mod = gtk.accelerator_parse("Delete")
+        menu = Gtk.Menu()
+        rem = Gtk.ImageMenuItem(Gtk.STOCK_REMOVE)
+        keyval, mod = Gtk.accelerator_parse("Delete")
         rem.add_accelerator(
-            'activate', self.accels, keyval, mod, gtk.ACCEL_VISIBLE)
+            'activate', self.accels, keyval, mod, Gtk.AccelFlags.VISIBLE)
         rem.connect_object('activate', self.__remove, view)
         menu.append(rem)
         menu.show_all()
         view.connect('popup-menu', self.__popup, menu)
         view.connect('key-press-event', self.__view_key_press)
-        self.connect_object('destroy', gtk.Menu.destroy, menu)
+        self.connect_object('destroy', Gtk.Menu.destroy, menu)
 
         # New and Close buttons
-        bbox = gtk.HButtonBox()
-        self.remove_but = gtk.Button(stock=gtk.STOCK_REMOVE)
+        bbox = Gtk.HButtonBox()
+        self.remove_but = Gtk.Button(stock=Gtk.STOCK_REMOVE)
         self.remove_but.set_sensitive(False)
-        self.new_but = gtk.Button(stock=gtk.STOCK_NEW)
+        self.new_but = Gtk.Button(stock=Gtk.STOCK_NEW)
         self.new_but.connect('clicked', self._new_item)
-        bbox.pack_start(self.new_but)
-        close = gtk.Button(stock=gtk.STOCK_CLOSE)
+        bbox.pack_start(self.new_but, True, True, 0)
+        close = Gtk.Button(stock=Gtk.STOCK_CLOSE)
         close.connect_object('clicked', qltk.Window.destroy, self)
-        bbox.pack_start(close)
-        align = gtk.Alignment(yalign=1.0, xscale=1.0)
+        bbox.pack_start(close, True, True, 0)
+        align = Gtk.Alignment.new(yalign=1.0, xscale=1.0)
         align.add(bbox)
-        vbox.pack_end(align, expand=True)
-
-        self.child.pack_start(vbox, expand=True)
+        vbox.pack_end(align, True, True, 0)
+
+        self.get_child().pack_start(vbox, True, True, 0)
         # Initialise
         self.selection = view.get_selection()
         model, iter = self.selection.get_selected()
@@ -123,17 +119,17 @@
 
     def _new_widget(self, key, val):
         """
-        Creates a gtk.Entry subclass
+        Creates a Gtk.Entry subclass
         appropriate for a field named `key` with value `val`
         """
         callback = signal = None
         if isinstance(val, bool):
-            entry = gtk.CheckButton()
+            entry = Gtk.CheckButton()
             callback = self.__toggled_widget
             signal = "toggled"
         elif isinstance(val, int):
-            adj = gtk.Adjustment(0, 0, 10000, 1, 10, 0)
-            entry = gtk.SpinButton(adj)
+            adj = Gtk.Adjustment(0, 0, 10000, 1, 10, 0)
+            entry = Gtk.SpinButton(adj)
             entry.set_numeric(True)
             callback = self.__changed_numeric_widget
         elif key.find("pattern") >= 0:
@@ -178,7 +174,7 @@
                 widget.set_text(val)
 
     def __build_input_frame(self):
-        t = gtk.Table(2, 3)
+        t = Gtk.Table(2, 3)
         t.set_row_spacings(6)
         t.set_col_spacing(0, 3)
         t.set_col_spacing(1, 12)
@@ -187,7 +183,7 @@
         i = 0
         for i, (key, val) in enumerate(empty.data):
             field_name = key and key.replace("_", " ").title() or "(unknown)"
-            l = gtk.Label(field_name + ":")
+            l = Gtk.Label(label=field_name + ":")
             entry = self._new_widget(key, val)
             entry.set_sensitive(False)
             # Store these away in a map for later access
@@ -195,7 +191,7 @@
             l.set_mnemonic_widget(entry)
             l.set_use_underline(True)
             l.set_alignment(0.0, 0.5)
-            t.attach(l, 0, 1, i, i + 1, xoptions=gtk.FILL)
+            t.attach(l, 0, 1, i, i + 1, xoptions=Gtk.AttachOptions.FILL)
             t.attach(entry, 1, 2, i, i + 1)
         frame = qltk.Frame(label=self.Prototype.__name__, child=t)
         self.input_entries["name"].grab_focus()
@@ -223,10 +219,10 @@
         view.remove_selection()
 
     def __popup(self, view, menu):
-        return view.popup_menu(menu, 0, gtk.get_current_event_time())
+        return view.popup_menu(menu, 0, Gtk.get_current_event_time())
 
     def __view_key_press(self, view, event):
-        if event.keyval == gtk.accelerator_parse("Delete")[0]:
+        if event.keyval == Gtk.accelerator_parse("Delete")[0]:
             self.__remove(view)
 
     def __cdf(self, column, cell, model, iter):
@@ -257,11 +253,11 @@
         self.set_title(title)
         self.set_default_size(self._WIDTH, self._HEIGHT)
 
-        vbox = gtk.VBox(spacing=12)
-        hbox = gtk.HBox(spacing=12)
+        vbox = Gtk.VBox(spacing=12)
+        hbox = Gtk.HBox(spacing=12)
 
         # Set up the model for this widget
-        self.model = gtk.ListStore(str)
+        self.model = Gtk.ListStore(str)
         self.__fill_values()
 
         # Main view
@@ -269,45 +265,45 @@
         view.set_fixed_height_mode(True)
         view.set_headers_visible(False)
 
-        sw = gtk.ScrolledWindow()
-        sw.set_policy(gtk.POLICY_NEVER, gtk.POLICY_AUTOMATIC)
-        sw.set_shadow_type(gtk.SHADOW_IN)
+        sw = Gtk.ScrolledWindow()
+        sw.set_policy(Gtk.PolicyType.NEVER, Gtk.PolicyType.AUTOMATIC)
+        sw.set_shadow_type(Gtk.ShadowType.IN)
         sw.add(view)
-        sw.set_size_request(-1, max(sw.size_request()[1], 100))
-        hbox.pack_start(sw)
+        sw.set_size_request(-1, max(sw.size_request().height, 100))
+        hbox.pack_start(sw, True, True, 0)
 
         self.__setup_column(view)
 
         # Context menu
-        menu = gtk.Menu()
-        remove_item = gtk.ImageMenuItem(gtk.STOCK_REMOVE)
+        menu = Gtk.Menu()
+        remove_item = Gtk.ImageMenuItem(Gtk.STOCK_REMOVE)
         menu.append(remove_item)
         menu.show_all()
         view.connect('popup-menu', self.__popup, menu)
         remove_item.connect_object('activate', self.__remove, view)
 
         # Add and Remove buttons
-        vbbox = gtk.VButtonBox()
-        vbbox.set_layout(gtk.BUTTONBOX_START)
+        vbbox = Gtk.VButtonBox()
+        vbbox.set_layout(Gtk.ButtonBoxStyle.START)
         vbbox.set_spacing(6)
-        add = gtk.Button(stock=gtk.STOCK_ADD)
+        add = Gtk.Button(stock=Gtk.STOCK_ADD)
         add.connect("clicked", self.__add)
-        vbbox.pack_start(add, expand=False)
-        remove = gtk.Button(stock=gtk.STOCK_REMOVE)
+        vbbox.pack_start(add, False, True, 0)
+        remove = Gtk.Button(stock=Gtk.STOCK_REMOVE)
         remove.connect("clicked", self.__remove)
-        vbbox.pack_start(remove, expand=False)
-        hbox.pack_start(vbbox, expand=False)
-        vbox.pack_start(hbox)
+        vbbox.pack_start(remove, False, True, 0)
+        hbox.pack_start(vbbox, False, True, 0)
+        vbox.pack_start(hbox, True, True, 0)
 
         # Close buttons
-        bbox = gtk.HButtonBox()
-        self.remove_but = gtk.Button(stock=gtk.STOCK_REMOVE)
+        bbox = Gtk.HButtonBox()
+        self.remove_but = Gtk.Button(stock=Gtk.STOCK_REMOVE)
         self.remove_but.set_sensitive(False)
-        close = gtk.Button(stock=gtk.STOCK_CLOSE)
+        close = Gtk.Button(stock=Gtk.STOCK_CLOSE)
         close.connect_object('clicked', qltk.Window.destroy, self)
-        bbox.set_layout(gtk.BUTTONBOX_END)
-        bbox.pack_start(close)
-        vbox.pack_start(bbox, expand=False)
+        bbox.set_layout(Gtk.ButtonBoxStyle.END)
+        bbox.pack_start(close, True, True, 0)
+        vbox.pack_start(bbox, False, True, 0)
 
         # Finish up
         self.add(vbox)
@@ -319,11 +315,11 @@
             if row:
                 cell.set_property('text', row[0])
 
-        render = gtk.CellRendererText()
-        render.set_property('ellipsize', pango.ELLIPSIZE_END)
-        column = gtk.TreeViewColumn(None, render)
+        render = Gtk.CellRendererText()
+        render.set_property('ellipsize', Pango.EllipsizeMode.END)
+        column = Gtk.TreeViewColumn(None, render)
         column.set_cell_data_func(render, cdf)
-        column.set_sizing(gtk.TREE_VIEW_COLUMN_FIXED)
+        column.set_sizing(Gtk.TreeViewColumnSizing.FIXED)
         view.append_column(column)
 
     def __fill_values(self):
@@ -339,10 +335,10 @@
 
     def __add(self, *args):
         dialog = GetStringDialog(self, _("Enter new value"), "",
-                                 okbutton=gtk.STOCK_ADD)
+                                 okbutton=Gtk.STOCK_ADD)
         new = dialog.run()
         if new:
             self.model.append(row=[new])
 
     def __popup(self, view, menu):
-        return view.popup_menu(menu, 0, gtk.get_current_event_time()).show()+        return view.popup_menu(menu, 0, Gtk.get_current_event_time()).show()