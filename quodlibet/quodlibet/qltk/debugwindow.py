--- conflicted
+++ resolved
@@ -12,12 +12,8 @@
 
 old_hook = sys.excepthook
 
-<<<<<<< HEAD
+
 class ExceptionDialog(Gtk.Window):
-=======
-
-class ExceptionDialog(gtk.Window):
->>>>>>> 8532599b
     running = False
 
     @classmethod
@@ -73,12 +69,8 @@
             (filename, line, function, text) = frame
             model.append(row=[filename, function, line])
         view.connect('row-activated', self.__stack_row_activated)
-<<<<<<< HEAD
+
         def cdf(column, cell, model, iter, data):
-=======
-
-        def cdf(column, cell, model, iter):
->>>>>>> 8532599b
             cell.set_property("markup", "<b>%s</b> line %d\n\t%s" % (
                 util.escape(model[iter][1]), model[iter][2],
                 util.escape(util.unexpand(model[iter][0]))))
@@ -100,10 +92,6 @@
         window.set_border_width(12)
         window.set_title(_("Error Occurred"))
 
-<<<<<<< HEAD
-        label = Gtk.Label(_("""\
-An exception has occured in Quod Libet. A dump file has been saved to <b>%s</b> that will help us debug the crash. Please file a new issue at http://code.google.com/p/quodlibet/issues/list and attach this file or include its contents. This file may contain some identifying information about you or your system, such as a list of recent files played. If this is unacceptable, send <b>%s</b> instead with a description of what you were doing.
-=======
         desc = _("An exception has occured in Quod Libet. A dump file "
             "has been saved to <b >%s</b> that will help us debug the crash. "
             "Please file a new issue at http://code.google.com/p/quodlibet/"
@@ -116,8 +104,7 @@
         suggestion = _("Quod Libet may now be unstable. Closing it and "
             "restarting is recommended. Your library will be saved.")
 
-        label = gtk.Label(desc + "\n\n" + suggestion)
->>>>>>> 8532599b
+        label = Gtk.Label(desc + "\n\n" + suggestion)
 
         label.set_selectable(True)
         label.set_use_markup(True)
