--- conflicted
+++ resolved
@@ -52,11 +52,7 @@
                                (x, h + 1 - y)]:
                     if pix == l:
                         overlay.composite(newpb, xn, yn, 1, 1, 0, 0, 1, 1,
-<<<<<<< HEAD
-                            GdkPixbuf.InterpType.NEAREST, 70)
-=======
-                                          gtk.gdk.INTERP_NEAREST, 70)
->>>>>>> fb2b5589
+                                          GdkPixbuf.InterpType.NEAREST, 70)
                     elif pix != e:
                         newpb.new_subpixbuf(xn, yn, 1, 1).fill(pix)
     return newpb
@@ -127,13 +123,8 @@
     # embedded thumbnails come from /tmp/
     # and too big thumbnails make no sense
     if path.startswith(tempfile.gettempdir()) or \
-<<<<<<< HEAD
-        width > 256 or height > 256 or mtime(path) == 0:
+            width > 256 or height > 256 or mtime(path) == 0:
         return GdkPixbuf.Pixbuf.new_from_file_at_size(path, width, height)
-=======
-            width > 256 or height > 256 or mtime(path) == 0:
-        return gtk.gdk.pixbuf_new_from_file_at_size(path, width, height)
->>>>>>> fb2b5589
 
     if width <= 128 and height <= 128:
         size_name = "normal"
