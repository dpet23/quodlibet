# -*- coding: utf-8 -*-
# Copyright 2004-2008 Joe Wreschnig
#           2009-2014 Nick Boultbee
#           2011-2014 Christoph Reiter
#
# This program is free software; you can redistribute it and/or modify
# it under the terms of the GNU General Public License version 2 as
# published by the Free Software Foundation

import shutil

import const
from quodlibet.util.config import Config, Error

# Some plugins can be enabled on first install
AUTO_ENABLED_PLUGINS = ["Shuffle Playlist", "Remove Playlist Duplicates"]

# this defines the initial and default values
INITIAL = {
    # User-defined tag name -> human name mappings
    "header_maps": {
    },
    "player": {
        "time_remaining": "false",
        "replaygain": "on",
        "fallback_gain": "0.0",
        "pre_amp_gain": "0.0",
        "backend": "gstbe",
        "gst_pipeline": "",
        "gst_buffer": "1.5", # stream buffer duration in seconds
        "gst_device": "",
        "gst_disable_gapless": "false",
    },
    "library": {
        "exclude": "",
        "refresh_on_start": "true",
        # use native Gio directory-watching to auto-update libraries
        "auto_update": "true",
    },
    # State about the player, to restore on startup
    "memory": {
        "song": "", # filename of last song
        "seek": "0", # last song position, in milliseconds
        "volume": "1.0", # internal volume, [0.0, 1.0]
        "browser": "PanedBrowser", # browser name
        "songlist": "true", # on or off
        "queue": "false", # on or off
        "shufflequeue": "false", # on or off
        "sortby": "0album", # <reversed?>tagname, song list sort
        "order": "inorder",
        "order_shuffle": "shuffle",
        "shuffle": "false",
        "plugin_selection": "", # selected plugin in manager
        "column_widths": "", # column widths in c1,w1,c2,w2... format
        "column_expands": "",
    },
    "browsers": {
        "query_text": "", # none/search bar text
        # panes in paned browser
        "panes":
            "~people	<~year|[b][i]<~year>[/i][/b] - ><album>",
        "pane_selection": "", # selected pane values
        "pane_wide_mode": "0", # browser orientation
        "background": "", # "global" filter for SearchBar
        "albums": "", # album list
        "album_sort": "0", # album sorting mode, default is title
        "album_covers": "1", # album cover display, on/off
        "album_substrings": "1", # include substrings in inline search
        "collection_headers": "~people 0",
        "radio": "", # radio filter selection
        "rating_click": "true", # click to rate song, on/off
        "rating_confirm_multiple": "false", # confirm rating multiple songs
        "cover_size": "-1", # max cover height/width, <= 0 is default
        "search_limit": "false", # Show the limit widgets for SearchBar
    },
    # Kind of a dumping ground right now, should probably be
    # cleaned out later.
    "settings": {
        # scan directories, :-separated
        "scan": "",

        # scroll song list on current song change
        "jump": "true",

        # Unrated songs are given this value
        "default_rating": "0.5",

        # Rating scale i.e. maximum number of symbols
        "ratings": "4",

        # (0 = disabled i.e. arithmetic mean)
        "bayesian_rating_factor": "0.0",

        # rating symbol (black star)
        "rating_symbol_full": "\xe2\x98\x85",

        # rating symbol (hollow star)
        "rating_symbol_blank": "\xe2\x98\x86",

        # probably belongs in memory
        "repeat": "false",

        # Now deprecated: space-separated headers column
        #"headers": " ".join(const.DEFAULT_COLUMNS),

        # 2.6: this gets migrated from headers entry in code.
        # TODO: re-instate columns here in > 2.6 or once most have migrated
        #"columns": ",".join(const.DEFAULT_COLUMNS),

        # hack to disable hints, see bug #526
        "disable_hints": "false",

        # search as soon as text is typed into search box
        "eager_search": "true",

<<<<<<< HEAD
=======
        # tags which get searched in addition to the ones present in the
        # song list, separate with ","
        "search_tags": "",
>>>>>>> e50a219c
    },
    "rename": {
        "spaces": "false",
        "windows": "true",
        "ascii": "false",
    },
    "tagsfrompath": {
        "underscores": "false",
        "titlecase": "false",
        "split": "false",
        "add": "false",
    },
    "plugins": {
        # newline-separated plugin IDs
        "active_plugins": "\n".join(AUTO_ENABLED_PLUGINS),
        # Issue 1231: Maximum number of SongsMenu plugins to run at once
        "default_max_plugin_invocations": 30,
    },
    "editing": {
        "split_on": "/ & ,", # words to split on
        "id3encoding": "", # ID3 encodings to try
        "human_title_case": "true",
        "save_to_songs": "true",
        "save_email": const.EMAIL,
        "alltags": "true", # show all tags, or just "human-readable" ones
        # Skip dialog to save or revert changes
        "auto_save_changes": "false",
        "default_tags": "", # e.g. "title,artist"
    },
    "albumart": {
        "round": "true", # use rounded corners for artwork thumbnails
        "prefer_embedded": "false",
        "force_filename": "false",
        "filename": "folder.jpg",
    }
}


# global instance
_config = Config(version=0)

options = _config.options
get = _config.get
getboolean = _config.getboolean
getint = _config.getint
getfloat = _config.getfloat
getstringlist = _config.getstringlist
setstringlist = _config.setstringlist
getlist = _config.getlist
setlist = _config.setlist
set = _config.set
setdefault = _config.setdefault
write = _config.write
reset = _config.reset
add_section = _config.add_section
has_option = _config.has_option
remove_option = _config.remove_option
register_upgrade_function = _config.register_upgrade_function


def init(filename=None, initial=None):
    if not _config.is_empty():
        raise ValueError(
            "config initialized twice without quitting: %r"
            % _config.sections())

    if initial is None:
        initial = INITIAL

    for section, values in initial.iteritems():
        _config.add_section(section)
        for key, value in values.iteritems():
            _config.set_inital(section, key, value)

    if filename is not None:
        try:
            _config.read(filename)
        except (Error, EnvironmentError):
            print_w("Reading config file %r failed." % filename)

            # move the broken file out of the way
            try:
                shutil.copy(filename, filename + ".not-valid")
            except EnvironmentError:
                pass


def save(filename):
    """Writes the active config to filename, ignoring all possible errors"""

    print_d("Writing config...")
    try:
        _config.write(filename)
    except EnvironmentError:
        print_w("Unable to write config.")


def quit():
    """Clears the active config"""

    _config.clear()


def state(arg):
    return _config.getboolean("settings", arg)


class RatingsPrefs(object):
    """
    Models Ratings settings as configured by the user, with caching.
    """
    def __init__(self):
        self.__number = self.__default = None
        self.__full_symbol = self.__blank_symbol = None

    @property
    def precision(self):
        """Returns the smallest ratings delta currently configured"""
        return 1.0 / self.number

    @property
    def number(self):
        if self.__number is None:
            self.__number = getint("settings", "ratings")
        return self.__number

    @number.setter
    def number(self, i):
        """The (maximum) integer number of ratings icons configured"""
        self.__number = self.__save("ratings", int(i))

    @property
    def default(self):
        """The current default floating-point rating"""
        if self.__default is None:
            self.__default = getfloat("settings", "default_rating")
        return self.__default

    @default.setter
    def default(self, f):
        self.__default = self.__save("default_rating", float(f))

    @property
    def full_symbol(self):
        """The symbol to use for a full (active) rating"""
        if self.__full_symbol is None:
            self.__full_symbol = self.__get_symbol("full")
        return self.__full_symbol

    @full_symbol.setter
    def full_symbol(self, s):
        self.__full_symbol = self.__save("rating_symbol_full", s)

    @property
    def blank_symbol(self):
        """The symbol to use for a blank (inactive) rating, if needed"""
        if self.__blank_symbol is None:
            self.__blank_symbol = self.__get_symbol("blank")
        return self.__blank_symbol

    @blank_symbol.setter
    def blank_symbol(self, s):
        self.__blank_symbol = self.__save("rating_symbol_blank", s)

    @property
    def all(self):
        """Returns all the possible ratings currently available"""
        return [float(i) / self.number for i in range(0, self.number + 1)]

    @staticmethod
    def __save(key, value):
        set("settings", key, value)
        return value

    @staticmethod
    def __get_symbol(variant="full"):
        return get("settings", "rating_symbol_%s" % variant).decode("utf-8")


class HardCodedRatingsPrefs(RatingsPrefs):
    number = int(INITIAL["settings"]["ratings"])
    default = float(INITIAL["settings"]["default_rating"])
    blank_symbol = INITIAL["settings"]["rating_symbol_blank"].decode("utf-8")
    full_symbol = INITIAL["settings"]["rating_symbol_full"].decode("utf-8")

# Need an instance just for imports to work
RATINGS = RatingsPrefs()<|MERGE_RESOLUTION|>--- conflicted
+++ resolved
@@ -113,12 +113,9 @@
         # search as soon as text is typed into search box
         "eager_search": "true",
 
-<<<<<<< HEAD
-=======
         # tags which get searched in addition to the ones present in the
         # song list, separate with ","
         "search_tags": "",
->>>>>>> e50a219c
     },
     "rename": {
         "spaces": "false",
