# -*- coding: utf-8 -*-
# Copyright 2013 Christoph Reiter
#           2015 Nick Boultbee
#           2017 Fredrik Strupe
#
# This program is free software; you can redistribute it and/or modify
# it under the terms of the GNU General Public License as published by
# the Free Software Foundation; either version 2 of the License, or
# (at your option) any later version.

from gi.repository import Gtk

from quodlibet import config
from quodlibet import util
from quodlibet import qltk
from quodlibet import _
from quodlibet.qltk.views import BaseView
from quodlibet.qltk.tagscombobox import TagsComboBoxEntry
from quodlibet.qltk.x import SymbolicIconImage, MenuItem, Button
from quodlibet.qltk import Icons
from quodlibet.qltk.menubutton import MenuButton
from quodlibet.qltk.ccb import ConfigCheckButton
from quodlibet.util import connect_obj, escape
from quodlibet.const import COLUMN_MODE_SMALL, COLUMN_MODE_WIDE, \
    COLUMN_MODE_COLUMNAR
from .util import get_headers, save_headers


<<<<<<< HEAD
@util.enum
class ColumnMode(int):
    SMALL = 0
    WIDE = 1
    COLUMNAR = 2


class ColumnModeSelection(Gtk.VBox):
    def __init__(self, browser):
        super(ColumnModeSelection, self).__init__(spacing=6)
=======
class ColumnModes(Gtk.VBox):
    def __init__(self, browser):
        super(ColumnModes, self).__init__(spacing=6)
>>>>>>> 1500ea07
        self.browser = browser
        self.buttons = []

        group = None
<<<<<<< HEAD
        mode_label = {
                ColumnMode.SMALL: _("Small"),
                ColumnMode.WIDE: _("Wide"),
                ColumnMode.COLUMNAR: _("Columnar"),
        }
        for mode in ColumnMode.values:
            lbl = mode_label[ColumnMode.value_of(mode)]
            group = Gtk.RadioButton(group=group, label=lbl)
            if mode == config.getint("browsers", "pane_mode",
                                     ColumnMode.SMALL):
=======
        for mode in [COLUMN_MODE_SMALL, COLUMN_MODE_WIDE,
                     COLUMN_MODE_COLUMNAR]:
            group = Gtk.RadioButton(group=group, label=_(mode))
            if mode == config.gettext("browsers", "pane_mode"):
>>>>>>> 1500ea07
                group.set_active(True)
            self.pack_start(group, False, True, 0)
            self.buttons.append(group)

        # Connect to signal after the correct radio button has been
        # selected
        for button in self.buttons:
            button.connect('toggled', self.toggled)

    def toggled(self, button):
<<<<<<< HEAD
        selected_mode = ColumnMode.SMALL
        if self.buttons[1].get_active():
            selected_mode = ColumnMode.WIDE
        if self.buttons[2].get_active():
            selected_mode = ColumnMode.COLUMNAR
        config.set("browsers", "pane_mode", selected_mode)
        self.browser.set_all_column_mode(selected_mode)


=======
        selected_mode = COLUMN_MODE_SMALL
        if self.buttons[1].get_active():
            selected_mode = COLUMN_MODE_WIDE
        if self.buttons[2].get_active():
            selected_mode = COLUMN_MODE_COLUMNAR
        config.settext("browsers", "pane_mode", selected_mode)
        self.browser.set_all_column_mode(selected_mode)


>>>>>>> 1500ea07
class PatternEditor(Gtk.VBox):
    PRESETS = [
        ["genre", "~people", "album"],
        ["~people", "album"],
    ]
    COMPLETION = ["genre", "grouping", "~people", "artist", "album", "~year",
                  "~rating"]

    _COMPLEX_PATTERN_EXAMPLE = "<~year|[b]<~year>[/b]|[i]unknown year[/i]>"

    def __init__(self):
        super(PatternEditor, self).__init__(spacing=6)

        self.__headers = headers = {}
        buttons = []

        group = None
        for tags in self.PRESETS:
            tied = "~" + "~".join(tags)
            group = Gtk.RadioButton(group=group, label="_" + util.tag(tied),
                                    use_underline=True)
            headers[group] = tags
            buttons.append(group)

        group = Gtk.RadioButton(group=group, label=_("_Custom"),
                                use_underline=True)
        self.__custom = group
        headers[group] = []
        buttons.append(group)

        button_box = Gtk.HBox(spacing=6)
        self.__model = model = Gtk.ListStore(str)

        radio_box = Gtk.VBox(spacing=6)
        for button in buttons:
            radio_box.pack_start(button, False, True, 0)
            button.connect('toggled', self.__toggled, button_box, model)

        self.pack_start(radio_box, False, True, 0)

        tooltip = _("Tag pattern with optional markup "
                    "e.g. <tt>composer</tt> or\n<tt>%s</tt>"
                    % escape(self._COMPLEX_PATTERN_EXAMPLE))
        cb = TagsComboBoxEntry(self.COMPLETION, tooltip_markup=tooltip)

        view = BaseView(model=model)
        view.set_reorderable(True)
        view.set_headers_visible(False)

        ctrl_box = Gtk.VBox(spacing=6)

        add = Button(_("_Add"), Icons.LIST_ADD)
        ctrl_box.pack_start(add, False, True, 0)
        add.connect('clicked', self.__add, model, cb)

        remove = Button(_("_Remove"), Icons.LIST_REMOVE)
        ctrl_box.pack_start(remove, False, True, 0)
        remove.connect('clicked', self.__remove, view)

        selection = view.get_selection()
        selection.connect('changed', self.__selection_changed, remove)
        selection.emit('changed')

        sw = Gtk.ScrolledWindow()
        sw.set_policy(Gtk.PolicyType.AUTOMATIC, Gtk.PolicyType.AUTOMATIC)
        sw.set_shadow_type(Gtk.ShadowType.IN)
        sw.add(view)

        edit_box = Gtk.VBox(spacing=6)
        edit_box.pack_start(cb, False, True, 0)
        edit_box.pack_start(sw, True, True, 0)

        button_box.pack_start(edit_box, True, True, 0)
        button_box.pack_start(ctrl_box, False, True, 0)
        self.pack_start(button_box, True, True, 0)

        render = Gtk.CellRendererText()
        render.set_property("editable", True)

        def edited_cb(render, path, text, model):
            model[path][0] = text
        render.connect("edited", edited_cb, model)

        column = Gtk.TreeViewColumn(None, render, text=0)
        view.append_column(column)

    @property
    def headers(self):
        for button in self.__headers.keys():
            if button.get_active():
                if button == self.__custom:
                    model_headers = [row[0] for row in self.__model]
                    self.__headers[self.__custom] = model_headers
                return self.__headers[button]

    @headers.setter
    def headers(self, new_headers):
        for button, headers in self.__headers.items():
            if headers == new_headers:
                button.set_active(True)
                button.emit("toggled")
                break
        else:
            self.__headers[self.__custom] = new_headers
            self.__custom.set_active(True)

    def __selection_changed(self, selection, remove):
        remove.set_sensitive(bool(selection.get_selected()[1]))

    def __add(self, button, model, cb):
        if cb.tag:
            model.append(row=[cb.tag])

    def __remove(self, button, view):
        view.remove_selection()

    def __toggled(self, button, edit_widget, model):
        tags = self.__headers[button]

        if tags:
            model.clear()
            for h in tags:
                model.append(row=[h])

        edit_widget.set_sensitive(
            button.get_active() and button is self.__custom)


class PreferencesButton(Gtk.HBox):
    def __init__(self, browser):
        super(PreferencesButton, self).__init__()

        self._menu = menu = Gtk.Menu()

        pref_item = MenuItem(_("_Preferences"), Icons.PREFERENCES_SYSTEM)

        def preferences_cb(menu_item):
            window = Preferences(browser)
            window.show()
        pref_item.connect("activate", preferences_cb)
        menu.append(pref_item)

        menu.show_all()

        button = MenuButton(
                SymbolicIconImage(Icons.EMBLEM_SYSTEM, Gtk.IconSize.MENU),
                arrow=True)
        button.set_menu(menu)
        button.show()
        self.pack_start(button, True, True, 0)


class Preferences(qltk.UniqueWindow):
    def __init__(self, browser):
        if self.is_not_unique():
            return
        super(Preferences, self).__init__()

        self.set_transient_for(qltk.get_top_parent(browser))
        self.set_default_size(350, 300)
        self.set_border_width(12)

        self.set_title(_("Paned Browser Preferences"))

        vbox = Gtk.VBox(spacing=12)

<<<<<<< HEAD
        column_modes = ColumnModeSelection(browser)
=======
        column_modes = ColumnModes(browser)
>>>>>>> 1500ea07
        column_mode_frame = qltk.Frame(_("Column layout"), child=column_modes)

        editor = PatternEditor()
        editor.headers = get_headers()
        editor_frame = qltk.Frame(_("Column content"), child=editor)

        equal_width = ConfigCheckButton(_("Equal pane width"),
                                        "browsers",
                                        "equal_pane_width",
                                        populate=True)

        apply_ = Button(_("_Apply"))
        connect_obj(apply_, "clicked", self.__apply, editor,
                    browser, False, equal_width)

        cancel = Button(_("_Cancel"))
        cancel.connect("clicked", lambda x: self.destroy())

        box = Gtk.HButtonBox()
        box.set_spacing(6)
        box.set_layout(Gtk.ButtonBoxStyle.EDGE)
        box.pack_start(equal_width, True, True, 0)
        box.pack_start(apply_, False, False, 0)
        self.use_header_bar()
        if not self.has_close_button():
            box.pack_start(cancel, True, True, 0)

        vbox.pack_start(column_mode_frame, False, False, 0)
        vbox.pack_start(editor_frame, True, True, 0)
        vbox.pack_start(box, False, True, 0)

        self.add(vbox)

        cancel.grab_focus()
        self.get_child().show_all()

    def __apply(self, editor, browser, close, equal_width):
        if editor.headers != get_headers():
            save_headers(editor.headers)
            browser.set_all_panes()

        if equal_width.get_active():
            browser.make_pane_widths_equal()

        if close:
            self.destroy()<|MERGE_RESOLUTION|>--- conflicted
+++ resolved
@@ -26,43 +26,17 @@
 from .util import get_headers, save_headers
 
 
-<<<<<<< HEAD
-@util.enum
-class ColumnMode(int):
-    SMALL = 0
-    WIDE = 1
-    COLUMNAR = 2
-
-
-class ColumnModeSelection(Gtk.VBox):
-    def __init__(self, browser):
-        super(ColumnModeSelection, self).__init__(spacing=6)
-=======
 class ColumnModes(Gtk.VBox):
     def __init__(self, browser):
         super(ColumnModes, self).__init__(spacing=6)
->>>>>>> 1500ea07
         self.browser = browser
         self.buttons = []
 
         group = None
-<<<<<<< HEAD
-        mode_label = {
-                ColumnMode.SMALL: _("Small"),
-                ColumnMode.WIDE: _("Wide"),
-                ColumnMode.COLUMNAR: _("Columnar"),
-        }
-        for mode in ColumnMode.values:
-            lbl = mode_label[ColumnMode.value_of(mode)]
-            group = Gtk.RadioButton(group=group, label=lbl)
-            if mode == config.getint("browsers", "pane_mode",
-                                     ColumnMode.SMALL):
-=======
         for mode in [COLUMN_MODE_SMALL, COLUMN_MODE_WIDE,
                      COLUMN_MODE_COLUMNAR]:
             group = Gtk.RadioButton(group=group, label=_(mode))
             if mode == config.gettext("browsers", "pane_mode"):
->>>>>>> 1500ea07
                 group.set_active(True)
             self.pack_start(group, False, True, 0)
             self.buttons.append(group)
@@ -73,17 +47,6 @@
             button.connect('toggled', self.toggled)
 
     def toggled(self, button):
-<<<<<<< HEAD
-        selected_mode = ColumnMode.SMALL
-        if self.buttons[1].get_active():
-            selected_mode = ColumnMode.WIDE
-        if self.buttons[2].get_active():
-            selected_mode = ColumnMode.COLUMNAR
-        config.set("browsers", "pane_mode", selected_mode)
-        self.browser.set_all_column_mode(selected_mode)
-
-
-=======
         selected_mode = COLUMN_MODE_SMALL
         if self.buttons[1].get_active():
             selected_mode = COLUMN_MODE_WIDE
@@ -93,7 +56,6 @@
         self.browser.set_all_column_mode(selected_mode)
 
 
->>>>>>> 1500ea07
 class PatternEditor(Gtk.VBox):
     PRESETS = [
         ["genre", "~people", "album"],
@@ -260,11 +222,7 @@
 
         vbox = Gtk.VBox(spacing=12)
 
-<<<<<<< HEAD
-        column_modes = ColumnModeSelection(browser)
-=======
         column_modes = ColumnModes(browser)
->>>>>>> 1500ea07
         column_mode_frame = qltk.Frame(_("Column layout"), child=column_modes)
 
         editor = PatternEditor()
