--- conflicted
+++ resolved
@@ -29,7 +29,7 @@
 from quodlibet.qltk.paned import ConfigMultiRHPaned
 from quodlibet.const import COLUMN_MODE_WIDE, COLUMN_MODE_COLUMNAR
 
-from .prefs import PreferencesButton, ColumnMode
+from .prefs import PreferencesButton
 from .util import get_headers
 from .pane import Pane
 
@@ -122,15 +122,6 @@
         hor = Gtk.Orientation.HORIZONTAL
         ver = Gtk.Orientation.VERTICAL
 
-<<<<<<< HEAD
-        if mode == ColumnMode.WIDE:
-            self.main_box.props.orientation = hor
-            self.multi_paned.change_orientation(horizontal=False)
-        elif mode == ColumnMode.COLUMNAR:
-            self.main_box.props.orientation = hor
-            self.multi_paned.change_orientation(horizontal=True)
-        else:  # ColumnMode.SMALL
-=======
         if mode == COLUMN_MODE_WIDE:
             self.main_box.props.orientation = hor
             self.multi_paned.change_orientation(horizontal=False)
@@ -138,7 +129,6 @@
             self.main_box.props.orientation = hor
             self.multi_paned.change_orientation(horizontal=True)
         else:  # COLUMN_MODE_SMALL
->>>>>>> 1500ea07
             self.main_box.props.orientation = ver
             self.multi_paned.change_orientation(horizontal=True)
 
@@ -250,12 +240,7 @@
             tags = [t for t in p.tags if not t.startswith("~#")]
             self.__star.update(dict.fromkeys(tags))
 
-<<<<<<< HEAD
-        self.set_column_mode(config.getint("browsers", "pane_mode",
-                                           ColumnMode.SMALL))
-=======
         self.set_column_mode(config.gettext("browsers", "pane_mode"))
->>>>>>> 1500ea07
 
     def fill_panes(self):
         self._panes[-1].inhibit()
@@ -338,6 +323,8 @@
 
     def finalize(self, restored):
         config.settext("browsers", "query_text", u"")
+        if not restored:
+            self.fill_panes()
 
     def fill(self, songs):
         GLib.idle_add(self.songs_selected, list(songs))