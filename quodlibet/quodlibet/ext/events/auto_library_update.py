# -*- coding: utf-8 -*-
# Automatic library update plugin
#
# (c) 2009 Joe Higton
#     2011 - 2013 Nick Boultbee
#
# This program is free software; you can redistribute it and/or modify
# it under the terms of the GNU General Public License version 2 as
# published by the Free Software Foundation

import os
<<<<<<< HEAD
if os.name == "nt":
=======
import sys

if os.name == "nt" or sys.platform == "darwin":
>>>>>>> e50a219c
    from quodlibet.plugins import PluginNotSupportedError
    raise PluginNotSupportedError

try:
    from pyinotify import WatchManager, EventsCodes, ProcessEvent
    from pyinotify import Notifier, ThreadedNotifier
except ImportError as e:
    from quodlibet import plugins
    raise plugins.MissingModulePluginException("pyinotify")


from quodlibet import print_d
from quodlibet.plugins.events import EventPlugin
from quodlibet.util.library import get_scan_dirs
from quodlibet import app
from gi.repository import GLib


class LibraryEvent(ProcessEvent):
    """pyinotify event handler for library changes"""

    # Slightly dodgy state mechanism for updates
    _being_created = set()

    def __init__(self, library):
        self._library = library

    def process_default(self, event):
        print_d('Uncaught event for %s' % (event.maskname if event else "??"))

    def process_IN_CLOSE_WRITE(self, event):
        path = os.path.join(event.path, event.name)
        # No need to add files for modifications only
        if path in self._being_created:
            GLib.idle_add(self.add, event)
            self._being_created.remove(path)
        elif event.path in self._being_created:
            # The first file per new-directory gets missed for me (bug?)
            # TODO: so work out how/when to remove parent path properly
            GLib.idle_add(self.add, event)
            self._being_created.remove(event.path)
        else:
            print_d("Ignoring modification on %s" % path)

    def process_IN_MOVED_TO(self, event):
        print_d('Triggered for "%s"' % event.name)
        GLib.idle_add(self.add, event)

    def process_IN_CREATE(self, event):
        #print_d('Triggered for "%s"' % event.name)
        # Just remember that they've been created, process in further updates
        path = os.path.join(event.path, event.name)
        self._being_created.add(path)

    def process_IN_DELETE(self, event):
        print_d('Triggered for "%s"' % event.name)
        GLib.idle_add(self.update, event)

    def process_IN_MOVED_FROM(self, event):
        print_d('Triggered for "%s"' % event.name)
        GLib.idle_add(self.update, event)

    def add(self, event):
        """Add a library file / folder based on an incoming event"""
        lib = self._library
        path = os.path.join(event.path, event.name)
        if event.dir:
            print_d('Scanning directories...')
            songs = []
            for path, dnames, fnames in os.walk(path):
                print_d('Found %d file(s) in "%s"' % (len(fnames), path))
                for filename in (os.path.join(path, fn) for fn in fnames):
                    song = lib.add_filename(filename, add=False)
                    if song:
                        songs.append(song)
            lib.add(songs)
        else:
            lib.add_filename(path)
        return False

    def update(self, event):
        """Update a library / file. Typically this means deleting it"""
        lib = self._library
        path = os.path.join(event.path, event.name)
        if event.dir:
            print_d('Checking directory %s...' % path)
            to_reload = []
            for filename in lib._contents:
                if filename.startswith(path):
                    item = lib.get(filename, None)
                    if item:
                        # Don't modify whilst iterating...
                        to_reload.append(item)
            print_d('Reloading %d matching songs(s)' % len(to_reload))
            for item in to_reload:
                lib.reload(item)
        else:
            item = lib.get(path, None)
            if item:
                lib.reload(item)
        return False


class AutoLibraryUpdate(EventPlugin):
    PLUGIN_ID = "Automatic library update"
    PLUGIN_NAME = _("Automatic Library Update")
    PLUGIN_DESC = _("Keeps your library up to date with inotify. "
                    "Requires %s.") % "pyinotify"
<<<<<<< HEAD
    PLUGIN_VERSION = "0.4"
=======
>>>>>>> e50a219c

    # TODO: make a config option
    USE_THREADS = True

    FLAGS = ['IN_DELETE', 'IN_CLOSE_WRITE',  # 'IN_MODIFY',
             'IN_MOVED_FROM', 'IN_MOVED_TO', 'IN_CREATE']

    event_handler = None
    running = False

    def enabled(self):
        if not self.running:
            wm = WatchManager()
            self.event_handler = LibraryEvent(app.library)

            # Choose event types to watch for
            # FIXME: watch for IN_CREATE or for some reason folder copies
            # are missed,  --NickB
            mask = reduce(lambda x, s: x | EventsCodes.ALL_FLAGS[s],
                          self.FLAGS, 0)

            if self.USE_THREADS:
                print_d("Using threaded notifier")
                self.notifier = ThreadedNotifier(wm, self.event_handler)
                # Daemonize to ensure thread dies on exit
                self.notifier.daemon = True
                self.notifier.start()
            else:
                self.notifier = Notifier(wm, self.event_handler, timeout=100)
                GLib.timeout_add(1000, self.unthreaded_callback)

            for path in get_scan_dirs():
                print_d('Watching directory %s for %s' % (path, self.FLAGS))
                # See https://github.com/seb-m/pyinotify/wiki/
                # Frequently-Asked-Questions
                wm.add_watch(path, mask, rec=True, auto_add=True)

            self.running = True
        else:
            print_d("Already running")

    def unthreaded_callback(self):
        """Processes as much of the inotify events as allowed"""
        assert self.notifier._timeout is not None, \
            'Notifier must be constructed with a [short] timeout'
        self.notifier.process_events()
        # loop in case more events appear while we are processing
        while self.notifier.check_events():
            self.notifier.read_events()
        self.notifier.process_events()
        return True

    def disabled(self):
        """Disable hook that stops the notifier"""
        if self.running:
            self.running = False
        if self.notifier:
            print_d("Stopping inotify watch...")
            self.notifier.stop()<|MERGE_RESOLUTION|>--- conflicted
+++ resolved
@@ -9,13 +9,9 @@
 # published by the Free Software Foundation
 
 import os
-<<<<<<< HEAD
-if os.name == "nt":
-=======
 import sys
 
 if os.name == "nt" or sys.platform == "darwin":
->>>>>>> e50a219c
     from quodlibet.plugins import PluginNotSupportedError
     raise PluginNotSupportedError
 
@@ -124,10 +120,6 @@
     PLUGIN_NAME = _("Automatic Library Update")
     PLUGIN_DESC = _("Keeps your library up to date with inotify. "
                     "Requires %s.") % "pyinotify"
-<<<<<<< HEAD
-    PLUGIN_VERSION = "0.4"
-=======
->>>>>>> e50a219c
 
     # TODO: make a config option
     USE_THREADS = True
