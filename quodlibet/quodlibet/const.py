# -*- coding: utf-8 -*-
# Constants used in various parts of QL, mostly strings.

import os
import locale

if os.name == "nt":
    from win32com.shell import shellcon, shell

<<<<<<< HEAD
VERSION_TUPLE = (2, 5, -1)
VERSION = ".".join(map(str, VERSION_TUPLE))
PYTHON_MIN_VERSION = (2, 6)
PYGTK_MIN_VERSION = (2, 16)
=======
class Version(tuple):
    """Represent the version of a dependency as a tuple"""

    def __new__(cls, *args):
        # Support tuple or varargs instantiation
        value = args[0] if len(args) == 1 else args
        return tuple.__new__(Version, value)

    def human_version(self):
        return ".".join(map(str, self))

    def __str__(self):
        return self.human_version()

class MinVersions(object):
    """Dependency requirements for Quod Libet / Ex Falso"""
    PYTHON = Version(2, 6)
    PYGTK = Version((2, 16))
    MUTAGEN = Version(1, 14)

VERSION_TUPLE = Version(2, 5, -1)
VERSION = str(VERSION_TUPLE)
>>>>>>> 77641536

PROCESS_TITLE_QL = "quodlibet"
PROCESS_TITLE_EF = "exfalso"

# expanduser doesn't work with unicode on win...
if os.name == "nt":
    # the last 0 means SHGFP_TYPE_CURRENT
    HOME = shell.SHGetFolderPath(0, shellcon.CSIDL_PERSONAL, 0, 0)
else:
    HOME = os.path.expanduser("~")

if 'QUODLIBET_USERDIR' in os.environ:
    USERDIR = os.environ['QUODLIBET_USERDIR']
else:
    if os.name == "nt":
        USERDIR = shell.SHGetFolderPath(0, shellcon.CSIDL_APPDATA, 0, 0)
        USERDIR = os.path.join(USERDIR, "Quod Libet")
    else:
        USERDIR = os.path.join(HOME, ".quodlibet")

CONTROL = os.path.join(USERDIR, "control")
CONFIG  = os.path.join(USERDIR, "config")
CURRENT = os.path.join(USERDIR, "current")
LIBRARY = os.path.join(USERDIR, "songs")
LOGDIR  = os.path.join(USERDIR, "logs")

DEFAULT_RATING = 0.5

# entry point for the user guide / wiki
ONLINE_HELP = "http://code.google.com/p/quodlibet/wiki/QuickStart"
SEARCH_HELP = "http://code.google.com/p/quodlibet/wiki/SearchingGuide"

# Email used as default for reading/saving per-user data in tags, etc.
EMAIL = os.environ.get("EMAIL", "quodlibet@lists.sacredchao.net")

# Displayed as registered / help email address
SUPPORT_EMAIL = "quod-libet-development@googlegroups.com"

BASEDIR = os.path.dirname(os.path.realpath(__file__))
IMAGEDIR = os.path.join(BASEDIR, "images")

AUTHORS = sorted("""\
Joe Wreschnig
Michael Urman
Iñigo Serna
Ben Zeigler
Niklas Janlert
Joshua Kwan
Nikolai Prokoschenko
Lalo Martins
Tomasz Torcz
Alexey Bobyakov
Zack Weinberg
Bastian Kleineidam
Eduardo Gonzalez
Decklin Foster
Federico Pelloni
Alexandre Passos
Mickael Royer
Robert Muth
Markus Koller
Martin Bergström
Lukáš Lalinský
Anders Carlsson
Lee Willis
Guillaume Chazarain
Javier Kohen
Erich Schubert
David Kågedal
Remi Vanicat
Ari Pollak
Jan Arne Petersen
Josh Lee
Steven Robertson
Christoph Reiter
Anton Shestakov
Nicholas J. Michalek
David Schneider
Türerkan İnce
Philipp Weis
Johan Hovold
Bastien Gorissen
Nick Boultbee
""".strip().split("\n"))

ARTISTS = sorted("""\
Tobias
Jakub Steiner
Fabien Devaux
""".strip().split("\n"))

TBP = os.path.join(USERDIR, "lists", "tagpatterns")
TBP_EXAMPLES = """\
<tracknumber>. <title>
<tracknumber> - <title>
<tracknumber> - <artist> - <title>
<artist> - <album>/<tracknumber>. <title>
<artist>/<album>/<tracknumber> - <title>"""

NBP = os.path.join(USERDIR, "lists", "renamepatterns")
NBP_EXAMPLES = """\
<tracknumber>. <title>
<tracknumber|<tracknumber>. ><title>
<tracknumber> - <title>
<tracknumber> - <artist> - <title>
/path/<artist> - <album>/<tracknumber>. <title>
/path/<artist>/<album>/<tracknumber> - <title>"""

DEBUG = "QUODLIBET_DEBUG" in os.environ

MENU = """<ui>
  <menubar name='Menu'>
    <menu action='Music'>
      <menuitem action='AddFolders'/>
      <menuitem action='AddFiles'/>
      <menuitem action='AddLocation'/>
      <separator/>
      <menu action='BrowseLibrary'>
      %(browsers)s
      </menu>
      <separator/>
      <menuitem action='Preferences'/>
      <menuitem action='Plugins'/>
      <separator/>
      <menuitem action='RefreshLibrary'/>
      <menuitem action='ReloadLibrary'/>
      <separator/>
      <menuitem action='Quit'/>
    </menu>
    <menu action='Filters'>
      <menuitem action='FilterGenre'/>
      <menuitem action='FilterArtist'/>
      <menuitem action='FilterAlbum'/>
      <separator/>
      <menuitem action='RandomGenre'/>
      <menuitem action='RandomArtist'/>
      <menuitem action='RandomAlbum'/>
      <separator/>
      <menuitem action='PlayedRecently'/>
      <menuitem action='AddedRecently'/>
      <menuitem action='TopRated'/>
    </menu>
    <menu action='Control'>
      <menuitem action='Previous'/>
      <menuitem action='PlayPause'/>
      <menuitem action='Next'/>
      <separator/>
      <menuitem action='EditTags'/>
      <menuitem action='Information'/>
      <separator/>
      <menuitem action='Jump'/>
    </menu>
    <menu action='View'>
      <menuitem action='SongList'/>
      <menuitem action='Queue'/>
      <separator/>
      %(views)s
    </menu>
    <menu action='Help'>
      <menuitem action='OnlineHelp'/>
      <menuitem action='SearchHelp'/>
      <menuitem action='About'/>
      %(debug)s
    </menu>
  </menubar>
</ui>"""

try: ENCODING = locale.getpreferredencoding()
except locale.Error: ENCODING = "utf-8"

# http://developer.gnome.org/doc/API/2.0/glib/glib-running.html
if "G_FILENAME_ENCODING" in os.environ:
    FSCODING = os.environ["G_FILENAME_ENCODING"].split(",")[0]
    if FSCODING == "@locale":
        FSCODING = ENCODING
elif "G_BROKEN_FILENAMES" in os.environ:
    FSCODING = ENCODING
else: FSCODING = "utf-8"

del(os)
del(locale)
<|MERGE_RESOLUTION|>--- conflicted
+++ resolved
@@ -7,12 +7,6 @@
 if os.name == "nt":
     from win32com.shell import shellcon, shell
 
-<<<<<<< HEAD
-VERSION_TUPLE = (2, 5, -1)
-VERSION = ".".join(map(str, VERSION_TUPLE))
-PYTHON_MIN_VERSION = (2, 6)
-PYGTK_MIN_VERSION = (2, 16)
-=======
 class Version(tuple):
     """Represent the version of a dependency as a tuple"""
 
@@ -35,7 +29,6 @@
 
 VERSION_TUPLE = Version(2, 5, -1)
 VERSION = str(VERSION_TUPLE)
->>>>>>> 77641536
 
 PROCESS_TITLE_QL = "quodlibet"
 PROCESS_TITLE_EF = "exfalso"
