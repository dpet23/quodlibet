#! /usr/bin/env python
#
#    ReplayGain Album Analysis using gstreamer rganalysis element
#    Copyright (C) 2005,2007,2009  Michael Urman
#                            2012  Nick Boultbee
#                            2013  Christoph Reiter
#
#    This program is free software; you can redistribute it and/or modify
#    it under the terms of version 2 of the GNU General Public License as
#    published by the Free Software Foundation.
#

from gi.repository import Gtk
from gi.repository import GObject
from gi.repository import Pango
from gi.repository import Gst
from gi.repository import GLib

from quodlibet.qltk.views import HintedTreeView
from quodlibet.plugins.songsmenu import SongsMenuPlugin

__all__ = ['ReplayGain']


class RGAlbum(object):
    def __init__(self, rg_songs):
        self.songs = rg_songs
        self.gain = None
        self.peak = None

    @property
    def progress(self):
        all_ = 0.0
        done = 0.0
        for song in self.songs:
            all_ += song.length
            done += song.length * song.progress

        try:
            return max(min(done / all_, 1.0), 0.0)
        except ZeroDivisionError:
            return 0.0

    @property
    def done(self):
        for song in self.songs:
            if not song.done:
                return False
        return True

    @property
    def title(self):
        if not self.songs:
            return ""
        return self.songs[0].song('~artist~album').replace("\n", ", ")

    @property
    def error(self):
        for song in self.songs:
            if song.error:
                return True
        return False

    def write(self):
        # Don't write incomplete data
        if not self.done:
            return

        for song in self.songs:
            song._write(self.gain, self.peak)

    @classmethod
    def from_songs(self, songs):
        return RGAlbum([RGSong(s) for s in songs])


class RGSong(object):
    def __init__(self, song):
        self.song = song
        self.error = False
        self.gain = None
        self.peak = None
        self.progress = 0.0
        self.done = False

    def _write(self, album_gain, album_peak):
        if self.error or not self.done:
            return
        song = self.song

        if self.gain is not None:
            song['replaygain_track_gain'] = '%.2f dB' % self.gain
        if self.peak is not None:
            song['replaygain_track_peak'] = '%.4f' % self.peak
        if album_gain is not None:
            song['replaygain_album_gain'] = '%.2f dB' % album_gain
        if album_peak is not None:
            song['replaygain_album_peak'] = '%.4f' % album_peak

    @property
    def title(self):
        return self.song('~tracknumber~title~version')

    @property
    def filename(self):
        return self.song("~filename")

    @property
    def length(self):
        return self.song("~#length")


class ReplayGainPipeline(GObject.Object):

    __gsignals__ = {
        # done(self, album)
        'done': (GObject.SignalFlags.RUN_LAST, None, (object,)),
        # update(self, album, song)
        'update': (GObject.SignalFlags.RUN_LAST, None,
                   (object, object,)),
    }

    def __init__(self):
        super(ReplayGainPipeline, self).__init__()

        self._current = None
        self._setup_pipe()

    def _setup_pipe(self):
        # gst pipeline for replay gain analysis:
        # filesrc!decodebin!audioconvert!audioresample!rganalysis!fakesink
        self.pipe = Gst.Pipeline()
        self.filesrc = Gst.ElementFactory.make("filesrc", "source")
        self.pipe.add(self.filesrc)

        self.decode = Gst.ElementFactory.make("decodebin", "decode")

        def new_decoded_pad(dbin, pad):
            pad.link(self.convert.get_static_pad("sink"))

        def removed_decoded_pad(dbin, pad):
            pad.unlink(self.convert.get_static_pad("sink"))

        self.decode.connect("pad-added", new_decoded_pad)
        self.decode.connect("pad-removed", removed_decoded_pad)
        self.pipe.add(self.decode)
        self.filesrc.link(self.decode)

        self.convert = Gst.ElementFactory.make("audioconvert", "convert")
        self.pipe.add(self.convert)

        self.resample = Gst.ElementFactory.make("audioresample", "resample")
        self.pipe.add(self.resample)
        self.convert.link(self.resample)

        self.analysis = Gst.ElementFactory.make("rganalysis", "analysis")
        self.pipe.add(self.analysis)
        self.resample.link(self.analysis)

        self.sink = Gst.ElementFactory.make("fakesink", "sink")
        self.pipe.add(self.sink)
        self.analysis.link(self.sink)

        self.bus = bus = self.pipe.get_bus()
        bus.add_signal_watch()
        bus.connect("message", self._bus_message)

    def request_update(self):
        if not self._current:
            return

        ok, p = self.pipe.query_position(Gst.Format.TIME)
        if ok:
            length = self._current.length
            try:
                progress = float(p / Gst.SECOND) / length
            except ZeroDivisionError:
                progress = 0.0
            progress = max(min(progress, 1.0), 0.0)
            self._current.progress = progress
            self._emit_update()

    def _emit_update(self):
        self.emit("update", self._album, self._current)

    def start(self, album):
        self._album = album
        self._songs = list(album.songs)
        self._done = []
        self._next_song(first=True)

    def quit(self):
        self.bus.remove_signal_watch()
        self.pipe.set_state(Gst.State.NULL)

    def _next_song(self, first=False):
        if self._current:
            self._current.progress = 1.0
            self._current.done = True
            self._emit_update()
            self._done.append(self._current)
            self._current = None

        if not self._songs:
            self.pipe.set_state(Gst.State.NULL)
            self.emit("done", self._album)
            return

        if first:
            self.analysis.set_property("num-tracks", len(self._songs))
        else:
            self.analysis.set_locked_state(True)
            self.pipe.set_state(Gst.State.NULL)

        self._current = self._songs.pop(0)
        self.filesrc.set_property("location", self._current.filename)
        if not first:
             # flush, so the element takes new data after EOS
            pad = self.analysis.get_static_pad("src")
            pad.send_event(Gst.Event.new_flush_start())
            pad.send_event(Gst.Event.new_flush_stop(True))
            self.analysis.set_locked_state(False)
        self.pipe.set_state(Gst.State.PLAYING)

    def _bus_message(self, bus, message):
        if message.type == Gst.MessageType.TAG:
            tags = message.parse_tag()
            ok, value = tags.get_double(Gst.TAG_TRACK_GAIN)
            if ok:
                self._current.gain = value
            ok, value = tags.get_double(Gst.TAG_TRACK_PEAK)
            if ok:
                self._current.peak = value
            ok, value = tags.get_double(Gst.TAG_ALBUM_GAIN)
            if ok:
                self._album.gain = value
            ok, value = tags.get_double(Gst.TAG_ALBUM_PEAK)
            if ok:
                self._album.peak = value
            self._emit_update()
        elif message.type == Gst.MessageType.EOS:
            self._next_song()
        elif message.type == Gst.MessageType.ERROR:
            gerror, debug = message.parse_error()
            if gerror:
                print_e(gerror.message)
            print_e(debug)
            self._current.error = True
            self._next_song()


class RGDialog(Gtk.Dialog):

    def __init__(self, albums, parent):
        super(RGDialog, self).__init__(
            title=_('ReplayGain Analyzer'), parent=parent,
            buttons=(Gtk.STOCK_CANCEL, Gtk.ResponseType.CANCEL,
                     Gtk.STOCK_SAVE, Gtk.ResponseType.OK)
        )

        self.set_default_size(500, 350)
        self.set_border_width(6)

        swin = Gtk.ScrolledWindow()
        swin.set_policy(Gtk.PolicyType.AUTOMATIC, Gtk.PolicyType.AUTOMATIC)
        swin.set_shadow_type(Gtk.ShadowType.IN)

        self.vbox.pack_start(swin, True, True, 0)
        self.model = model = Gtk.TreeStore(object)
        view = HintedTreeView(model)
        swin.add(view)

        def icon_cdf(column, cell, model, iter_, *args):
            item = model[iter_][0]
            if item.error:
                cell.set_property('stock-id', Gtk.STOCK_DIALOG_ERROR)
            else:
                cell.set_property('stock-id', None)

        column = Gtk.TreeViewColumn()
        column.set_sizing(Gtk.TreeViewColumnSizing.AUTOSIZE)
        icon_render = Gtk.CellRendererPixbuf()
        column.pack_start(icon_render, True)
        column.set_cell_data_func(icon_render, icon_cdf)
        view.append_column(column)

        def track_cdf(column, cell, model, iter_, *args):
            item = model[iter_][0]
            cell.set_property('text', item.title)

        column = Gtk.TreeViewColumn(_("Track"))
        column.set_expand(True)
        column.set_sizing(Gtk.TreeViewColumnSizing.AUTOSIZE)
        track_render = Gtk.CellRendererText()
        track_render.set_property('ellipsize', Pango.EllipsizeMode.END)
        column.pack_start(track_render, True)
        column.set_cell_data_func(track_render, track_cdf)
        view.append_column(column)

        def progress_cdf(column, cell, model, iter_, *args):
            item = model[iter_][0]
            cell.set_property('value', int(item.progress * 100))

        column = Gtk.TreeViewColumn(_("Progress"))
        column.set_sizing(Gtk.TreeViewColumnSizing.AUTOSIZE)
        progress_render = Gtk.CellRendererProgress()
        column.pack_start(progress_render, True)
        column.set_cell_data_func(progress_render, progress_cdf)
        view.append_column(column)

        def gain_cdf(column, cell, model, iter_, *args):
            item = model[iter_][0]
            if item.gain is None or not item.done:
                cell.set_property('text', "-")
            else:
                cell.set_property('text', "%.2f db" % item.gain)

        column = Gtk.TreeViewColumn(_("Gain"))
        column.set_sizing(Gtk.TreeViewColumnSizing.AUTOSIZE)
        gain_renderer = Gtk.CellRendererText()
        column.pack_start(gain_renderer, True)
        column.set_cell_data_func(gain_renderer, gain_cdf)
        view.append_column(column)

        def peak_cdf(column, cell, model, iter_, *args):
            item = model[iter_][0]
            if item.gain is None or not item.done:
                cell.set_property('text', "-")
            else:
                cell.set_property('text', "%.2f" % item.peak)

        column = Gtk.TreeViewColumn(_("Peak"))
        column.set_sizing(Gtk.TreeViewColumnSizing.AUTOSIZE)
        peak_renderer = Gtk.CellRendererText()
        column.pack_start(peak_renderer, True)
        column.set_cell_data_func(peak_renderer, peak_cdf)
        view.append_column(column)
        self.view = view

        # create as many pipelines as threads
        import multiprocessing
        self.pipes = []
        for i in xrange(multiprocessing.cpu_count()):
            self.pipes.append(ReplayGainPipeline())

        self.albums = albums = [RGAlbum.from_songs(a) for a in albums]

        # fill the view
        for album in albums:
            base = self.model.append(None, row=[album])
            for song in album.songs:
                self.model.append(base, row=[song])

        if len(albums) == 1:
            self.view.expand_all()

        self._timeout = None
        self._sigs = {}
        self._done = []
        self._todo = list(albums)
        self._count = len(albums)

        self.connect("destroy", self.__destroy)
        self.connect('response', self.__response)

    def start_analysis(self):
        self._timeout = gobject.idle_add(self.__request_update)

        # fill the pipelines
        for p in self.pipes:
            if not self._todo:
                break
            self._sigs[p] = [
                p.connect("done", self.__done),
                p.connect("update", self.__update),
            ]
            p.start(self._todo.pop(0))

    def __response(self, win, response):
        if response == Gtk.ResponseType.CANCEL:
            self.destroy()
        elif response == Gtk.ResponseType.OK:
            for album in self.albums:
                album.write()
            self.destroy()

    def __destroy(self, *args):
        # shut down any active processing and clean up resources, timeouts
<<<<<<< HEAD
        GLib.source_remove(self._timeout)
=======
        if self._timeout:
            gobject.source_remove(self._timeout)
>>>>>>> 47b1e867
        for p in self.pipes:
            if p in self._sigs:
                for s in self._sigs.get(p, []):
                    p.disconnect(s)
            p.quit()

    def __update(self, pipeline, album, song):
        for row in self.model:
            row_album = row[0]
            if row_album is album:
                self.model.row_changed(row.path, row.iter)
                for child in row.iterchildren():
                    row_song = child[0]
                    if row_song is song:
                        self.model.row_changed(child.path, child.iter)
                        break
                break

    def __done(self, pipeline, album):
        self._done.append(album)
        if self._todo:
            pipeline.start(self._todo.pop(0))

        for row in self.model:
            row_album = row[0]
            if row_album is album:
                self.model.row_changed(row.path, row.iter)
                break

    def __request_update(self):
        GLib.source_remove(self._timeout)
        # all done, stop
        if len(self._done) < self._count:
            for p in self.pipes:
                p.request_update()
            self._timeout = GLib.timeout_add(400, self.__request_update)
        return False

<<<<<<< HEAD
    def start_albums(self, albums):
        self.albums = albums = [RGAlbum.from_songs(a) for a in albums]

        # fill the view
        for album in albums:
            base = self.model.append(None, row=[album])
            for song in album.songs:
                self.model.append(base, row=[song])

        if len(albums) == 1:
            self.view.expand_all()

        self._timeout = GLib.idle_add(self.__request_update)
        self._sigs = {}
        self._done = []
        self._todo = list(albums)
        self._count = len(albums)
        # fill the pipelines
        for p in self.pipes:
            if not self._todo:
                break
            self._sigs[p] = [
                p.connect("done", self.__done),
                p.connect("update", self.__update),
            ]
            p.start(self._todo.pop(0))

=======
>>>>>>> 47b1e867

class ReplayGain(SongsMenuPlugin):
    PLUGIN_ID = 'ReplayGain'
    PLUGIN_NAME = 'Replay Gain'
    PLUGIN_DESC = _('Analyzes ReplayGain with gstreamer, grouped by album')
    PLUGIN_ICON = Gtk.STOCK_MEDIA_PLAY

    def plugin_albums(self, albums):
        win = RGDialog(albums, parent=self.plugin_window)
        win.show_all()
        win.start_analysis()

        # plugin_done checks for metadata changes and opens the write dialog
        win.connect("destroy", self.__plugin_done)

    def __plugin_done(self, win):
        self.plugin_finish()


if not Gst.Registry.get().find_plugin("replaygain"):
    __all__ = []
    del ReplayGain
    raise ImportError("GStreamer replaygain plugin not found")<|MERGE_RESOLUTION|>--- conflicted
+++ resolved
@@ -364,7 +364,7 @@
         self.connect('response', self.__response)
 
     def start_analysis(self):
-        self._timeout = gobject.idle_add(self.__request_update)
+        self._timeout = GLib.idle_add(self.__request_update)
 
         # fill the pipelines
         for p in self.pipes:
@@ -386,12 +386,8 @@
 
     def __destroy(self, *args):
         # shut down any active processing and clean up resources, timeouts
-<<<<<<< HEAD
-        GLib.source_remove(self._timeout)
-=======
         if self._timeout:
-            gobject.source_remove(self._timeout)
->>>>>>> 47b1e867
+            GLib.source_remove(self._timeout)
         for p in self.pipes:
             if p in self._sigs:
                 for s in self._sigs.get(p, []):
@@ -430,36 +426,6 @@
             self._timeout = GLib.timeout_add(400, self.__request_update)
         return False
 
-<<<<<<< HEAD
-    def start_albums(self, albums):
-        self.albums = albums = [RGAlbum.from_songs(a) for a in albums]
-
-        # fill the view
-        for album in albums:
-            base = self.model.append(None, row=[album])
-            for song in album.songs:
-                self.model.append(base, row=[song])
-
-        if len(albums) == 1:
-            self.view.expand_all()
-
-        self._timeout = GLib.idle_add(self.__request_update)
-        self._sigs = {}
-        self._done = []
-        self._todo = list(albums)
-        self._count = len(albums)
-        # fill the pipelines
-        for p in self.pipes:
-            if not self._todo:
-                break
-            self._sigs[p] = [
-                p.connect("done", self.__done),
-                p.connect("update", self.__update),
-            ]
-            p.start(self._todo.pop(0))
-
-=======
->>>>>>> 47b1e867
 
 class ReplayGain(SongsMenuPlugin):
     PLUGIN_ID = 'ReplayGain'
