--- conflicted
+++ resolved
@@ -78,24 +78,15 @@
         self.cover_pixbuf = cover
 
         layout = self.create_pango_layout('')
-<<<<<<< HEAD
         layout.set_alignment((Pango.Alignment.LEFT,
                 Pango.Alignment.CENTER, Pango.Alignment.RIGHT)[conf.align])
         layout.set_spacing(Pango.SCALE * 7)
         layout.set_font_description(Pango.FontDescription(conf.font))
-        layout.set_markup(XMLFromPattern(conf.string) % song)
-        layout.set_width(Pango.SCALE * textwidth)
-=======
-        layout.set_alignment((pango.ALIGN_LEFT,
-                pango.ALIGN_CENTER, pango.ALIGN_RIGHT)[conf.align])
-        layout.set_spacing(pango.SCALE * 7)
-        layout.set_font_description(pango.FontDescription(conf.font))
         try:
             layout.set_markup(parse.XMLFromPattern(conf.string) % song)
         except parse.error:
             layout.set_markup("")
-        layout.set_width(pango.SCALE * textwidth)
->>>>>>> 2412ed0a
+        layout.set_width(Pango.SCALE * textwidth)
         layoutsize = layout.get_pixel_size()
         if layoutsize[0] < textwidth:
             layout.set_width(Pango.SCALE * layoutsize[0])
